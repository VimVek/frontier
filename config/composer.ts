--- conflicted
+++ resolved
@@ -62,11 +62,10 @@
         plugin: '../app/role/index'
       },
       {
-<<<<<<< HEAD
         plugin: '../app/activity/index'
-=======
+      },
+      {
         plugin: '../app/access/index'
->>>>>>> 40e6a427
       },
       {
         plugin: '../plugin/proxy'
